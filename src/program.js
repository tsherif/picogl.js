///////////////////////////////////////////////////////////////////////////////////
// The MIT License (MIT)
//
// Copyright (c) 2017 Tarek Sherif
//
// Permission is hereby granted, free of charge, to any person obtaining a copy of
// this software and associated documentation files (the "Software"), to deal in
// the Software without restriction, including without limitation the rights to
// use, copy, modify, merge, publish, distribute, sublicense, and/or sell copies of
// the Software, and to permit persons to whom the Software is furnished to do so,
// subject to the following conditions:
//
// The above copyright notice and this permission notice shall be included in all
// copies or substantial portions of the Software.
//
// THE SOFTWARE IS PROVIDED "AS IS", WITHOUT WARRANTY OF ANY KIND, EXPRESS OR
// IMPLIED, INCLUDING BUT NOT LIMITED TO THE WARRANTIES OF MERCHANTABILITY, FITNESS
// FOR A PARTICULAR PURPOSE AND NONINFRINGEMENT. IN NO EVENT SHALL THE AUTHORS OR
// COPYRIGHT HOLDERS BE LIABLE FOR ANY CLAIM, DAMAGES OR OTHER LIABILITY, WHETHER
// IN AN ACTION OF CONTRACT, TORT OR OTHERWISE, ARISING FROM, OUT OF OR IN
// CONNECTION WITH THE SOFTWARE OR THE USE OR OTHER DEALINGS IN THE SOFTWARE.
///////////////////////////////////////////////////////////////////////////////////

<<<<<<< HEAD
import { GL, WEBGL_INFO } from "./constants";
import { Shader } from "./shader";
import {
=======
import { GL } from "./constants.js";
import { Shader } from "./shader.js";
import { 
>>>>>>> 09c7ce57
    SingleComponentUniform,
    MultiNumericUniform,
    MultiBoolUniform,
    MatrixUniform
} from "./uniforms.js";

/**
    WebGL program consisting of compiled and linked vertex and fragment
    shaders.

    @class
    @prop {WebGLRenderingContext} gl The WebGL context.
    @prop {WebGLProgram} program The WebGL program.
    @prop {boolean} transformFeedback Whether this program is set up for transform feedback.
    @prop {Object} uniforms Map of uniform names to handles.
    @prop {Object} appState Tracked GL state.
*/
export class Program {

    constructor(gl, appState, vsSource, fsSource, xformFeebackVars, forceSync) {
        this.gl = gl;
        this.appState = appState;
        this.program = null;
        this.transformFeedbackVaryings = xformFeebackVars || null;
        this.uniforms = {};
        this.uniformBlocks = {};
        this.uniformBlockCount = 0;
        this.samplers = {};
        this.samplerCount = 0;

        this.vertexSource = null;
        this.vertexShader = null;
        this.fragmentSource = null;
        this.fragmentShader = null;
        this.linked = false;
        this.linkFailed = false;
        this.parallelCompile = !forceSync && WEBGL_INFO.PARALLEL_SHADER_COMPILE;
        this.pollHandle = null;

        if (typeof vsSource === "string") {
            this.vertexSource = vsSource;
        } else {
            this.vertexShader = vsSource;
        }

        if (typeof fsSource === "string") {
            this.fragmentSource = fsSource;
        } else {
            this.fragmentShader = fsSource;
        }

        this.restore();
    }

    /**
        Restore program after context loss.

        @method
        @return {Program} The Program object.
    */
    restore() {
        if (this.appState.program === this) {
            this.gl.useProgram(null);
            this.appState.program = null;
        }

        if (this.pollHandle) {
            cancelAnimationFrame(this.pollHandle);
            this.pollHandle = null;
        }

        this.linked = false;
        this.linkFailed = false;
        this.uniformBlockCount = 0;
        this.samplerCount = 0;

        if (this.vertexSource) {
            this.vertexShader = new Shader(this.gl, GL.VERTEX_SHADER, this.vertexSource);
        }

        if (this.fragmentSource) {
            this.fragmentShader = new Shader(this.gl, GL.FRAGMENT_SHADER, this.fragmentSource);
        }

        let program = this.gl.createProgram();
        this.gl.attachShader(program, this.vertexShader.shader);
        this.gl.attachShader(program, this.fragmentShader.shader);
        if (this.transformFeedbackVaryings) {
            this.gl.transformFeedbackVaryings(program, this.transformFeedbackVaryings, GL.SEPARATE_ATTRIBS);
        }
        this.gl.linkProgram(program);

        this.program = program;

        if (this.parallelCompile) {
            this.pollCompletion();
        } else {
            this.checkLinkage();
        }

        return this;
    }

    /**
        Delete this program.

        @method
        @return {Program} The Program object.
    */
    delete() {
        if (this.program) {
            this.gl.deleteProgram(this.program);
            this.program = null;

            if (this.appState.program === this) {
                this.gl.useProgram(null);
                this.appState.program = null;
            }
        }

        return this;
    }

    // Get variable handles from program
    initVariables() {
        this.bind();

        let numUniforms = this.gl.getProgramParameter(this.program, GL.ACTIVE_UNIFORMS);
        let textureUnit;

        for (let i = 0; i < numUniforms; ++i) {
            let uniformInfo = this.gl.getActiveUniform(this.program, i);
            let uniformHandle = this.gl.getUniformLocation(this.program, uniformInfo.name);
            let UniformClass = null;
            let type = uniformInfo.type;
            let numElements = uniformInfo.size;

            switch (type) {
                case GL.SAMPLER_2D:
                case GL.INT_SAMPLER_2D:
                case GL.UNSIGNED_INT_SAMPLER_2D:
                case GL.SAMPLER_2D_SHADOW:
                case GL.SAMPLER_2D_ARRAY:
                case GL.INT_SAMPLER_2D_ARRAY:
                case GL.UNSIGNED_INT_SAMPLER_2D_ARRAY:
                case GL.SAMPLER_2D_ARRAY_SHADOW:
                case GL.SAMPLER_CUBE:
                case GL.INT_SAMPLER_CUBE:
                case GL.UNSIGNED_INT_SAMPLER_CUBE:
                case GL.SAMPLER_CUBE_SHADOW:
                case GL.SAMPLER_3D:
                case GL.INT_SAMPLER_3D:
                case GL.UNSIGNED_INT_SAMPLER_3D:
                    textureUnit = this.samplerCount++;
                    this.samplers[uniformInfo.name] = textureUnit;
                    this.gl.uniform1i(uniformHandle, textureUnit);
                    break;
                case GL.INT:
                case GL.UNSIGNED_INT:
                case GL.FLOAT:
                    UniformClass = numElements > 1 ? MultiNumericUniform : SingleComponentUniform;
                    break;
                case GL.BOOL:
                    UniformClass = numElements > 1 ? MultiBoolUniform : SingleComponentUniform;
                    break;
                case GL.FLOAT_VEC2:
                case GL.INT_VEC2:
                case GL.UNSIGNED_INT_VEC2:
                case GL.FLOAT_VEC3:
                case GL.INT_VEC3:
                case GL.UNSIGNED_INT_VEC3:
                case GL.FLOAT_VEC4:
                case GL.INT_VEC4:
                case GL.UNSIGNED_INT_VEC4:
                    UniformClass = MultiNumericUniform;
                    break;
                case GL.BOOL_VEC2:
                case GL.BOOL_VEC3:
                case GL.BOOL_VEC4:
                    UniformClass = MultiBoolUniform;
                    break;
                case GL.FLOAT_MAT2:
                case GL.FLOAT_MAT3:
                case GL.FLOAT_MAT4:
                case GL.FLOAT_MAT2x3:
                case GL.FLOAT_MAT2x4:
                case GL.FLOAT_MAT3x2:
                case GL.FLOAT_MAT3x4:
                case GL.FLOAT_MAT4x2:
                case GL.FLOAT_MAT4x3:
                    UniformClass = MatrixUniform;
                    break;
                default:
                    console.error("Unrecognized type for uniform ", uniformInfo.name);
                    break;
            }

            if (UniformClass) {
                this.uniforms[uniformInfo.name] = new UniformClass(this.gl, uniformHandle, type, numElements);
            }
        }

        let numUniformBlocks = this.gl.getProgramParameter(this.program, GL.ACTIVE_UNIFORM_BLOCKS);

        for (let i = 0; i < numUniformBlocks; ++i) {
            let blockName = this.gl.getActiveUniformBlockName(this.program, i);
            let blockIndex = this.gl.getUniformBlockIndex(this.program, blockName);

            let uniformBlockBase = this.uniformBlockCount++;
            this.gl.uniformBlockBinding(this.program, blockIndex, uniformBlockBase);
            this.uniformBlocks[blockName] = uniformBlockBase;
        }
    }

    // Poll completion for parallel compiles
    pollCompletion() {
        let poll = () => {
            if (!this.program) {
                // Program was deleted
                return;
            }

            if (this.gl.getProgramParameter(this.program, GL.COMPLETION_STATUS_KHR)) {
                this.checkLinkage();
            } else {
                this.pollHandle = requestAnimationFrame(poll);
            }
        };
        poll();
    }

    // Check if program linked
    checkLinkage() {
        if (this.gl.getProgramParameter(this.program, GL.LINK_STATUS)) {
            this.linked = true;
            this.initVariables();
        } else {
            this.linkFailed = true;
            console.error(this.gl.getProgramInfoLog(this.program));
            this.vertexShader.checkCompilation();
            this.fragmentShader.checkCompilation();
        }

        if (this.vertexSource) {
            this.vertexShader.delete();
            this.vertexShader = null;
        }

        if (this.fragmentSource) {
            this.fragmentShader.delete();
            this.fragmentShader = null;
        }
    }

    // Set the value of a uniform.
    uniform(name, value) {
        this.uniforms[name].set(value);

        return this;
    }

    // Use this program.
    bind() {
        if (this.appState.program !== this) {
            this.gl.useProgram(this.program);
            this.appState.program = this;
        }

        return this;
    }
}<|MERGE_RESOLUTION|>--- conflicted
+++ resolved
@@ -21,15 +21,9 @@
 // CONNECTION WITH THE SOFTWARE OR THE USE OR OTHER DEALINGS IN THE SOFTWARE.
 ///////////////////////////////////////////////////////////////////////////////////
 
-<<<<<<< HEAD
-import { GL, WEBGL_INFO } from "./constants";
-import { Shader } from "./shader";
+import { GL, WEBGL_INFO } from "./constants.js";
+import { Shader } from "./shader.js";
 import {
-=======
-import { GL } from "./constants.js";
-import { Shader } from "./shader.js";
-import { 
->>>>>>> 09c7ce57
     SingleComponentUniform,
     MultiNumericUniform,
     MultiBoolUniform,
